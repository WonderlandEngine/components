import {Component, Object3D, Emitter} from '@wonderlandengine/api';
import {Cursor, EventTypes} from './cursor.js';

/**
 * Click/hover/move/button target for [cursor](#cursor).
 *
 * To trigger code when clicking, hovering, unhovering, moving cursor, pressing
 * cursor button, releasing cursor button or scrolling, use `.onClick.add(f)`,
 * `.onHover.add(f)`, `.onUnHover.add(f)`, `.onMove.add(f)`, `.onDown.add(f)`,
 * `.onUp.add(f)` and `.onScroll.add(f)` respectively with any
 * `function f() {}`.
 *
 * To call members on a different component, you can set up a cursor target like
 * so:
 *
 * ```js
 * start: function() {
 *   let target = this.object.addComponent('cursor-target');
 *   target.onClick.add(this.onClick.bind(this));
 * },
 * onClick: function() {
 *   console.log(this.object.name, "was clicked!");
 * }
 * ```
 * **Functions:**
 *
 * ```js
 * const target = this.object.getComponent(CursorTarget);
 * const callback = function(object, cursorComponent) {};
 *
 * target.onHover.add(callback);
 * target.onHover.remove(callback);
 *
 * target.onUnHover.add(callback);
 * target.onUnHover.remove(callback);
 *
 * target.onClick.add(callback);
 * target.onClick.remove(callback);
 *
 * target.onMove.add(callback);
 * target.onMove.remove(callback);
 *
 * target.onDown.add(callback);
 * target.onDown.remove(callback);
 *
 * target.onUp.add(callback);
 * target.onUp.remove(callback);
 *
 * target.onScroll.add(callback);
 * target.onScroll.remove(callback);
 * ```
 *
 * **Requirements:**
 * - a `collision` component to be attached to the same object.
 *
 * See [Animation Example](/showcase/animation).
 */
export class CursorTarget extends Component {
    static TypeName = 'cursor-target';
    static Properties = {};

    /** Emitter for events when the target is hovered */
    onHover = new Emitter<[Object3D, Cursor, EventTypes?]>();
    /** Emitter for events when the target is unhovered */
    onUnhover = new Emitter<[Object3D, Cursor, EventTypes?]>();
    /** Emitter for events when the target is clicked */
    onClick = new Emitter<[Object3D, Cursor, EventTypes?]>();
    /** Emitter for events when the cursor moves on the target */
    onMove = new Emitter<[Object3D, Cursor, EventTypes?]>();
    /** Emitter for events when the user pressed the select button on the target */
    onDown = new Emitter<[Object3D, Cursor, EventTypes?]>();
    /** Emitter for events when the user unpressed the select button on the target */
<<<<<<< HEAD
    onUp = new Emitter<[Object3D, Cursor]>();
    /** Emitter for events when the user scrolls on the target */
    onScroll = new Emitter<[Object3D, Cursor]>();
=======
    onUp = new Emitter<[Object3D, Cursor, EventTypes?]>();
>>>>>>> 3324d598

    /**
     * @deprecated Use the emitter instead.
     *
     * @example
     *    this.onHover.add(f);
     */
    addHoverFunction(f: (object?: Object3D, cursor?: Cursor) => void) {
        this.onHover.add(f);
    }

    /**
     * @deprecated Use the emitter instead.
     *
     * @example
     *    this.onHover.remove(f);
     */
    removeHoverFunction(f: (object?: Object3D, cursor?: Cursor) => void) {
        this.onHover.remove(f);
    }

    /**
     * @deprecated Use the emitter instead.
     *
     * @example
     *    this.onUnhover.add(f);
     */
    addUnHoverFunction(f: (object?: Object3D, cursor?: Cursor) => void) {
        this.onUnhover.add(f);
    }

    /**
     * @deprecated Use the emitter instead.
     *
     * @example
     *    this.onUnhover.remove(f);
     */
    removeUnHoverFunction(f: (object?: Object3D, cursor?: Cursor) => void) {
        this.onUnhover.remove(f);
    }

    /**
     * @deprecated Use the emitter instead.
     *
     * @example
     *    this.onClick.add(f);
     */
    addClickFunction(f: (object?: Object3D, cursor?: Cursor) => void) {
        this.onClick.add(f);
    }

    /**
     * @deprecated Use the emitter instead.
     *
     * @example
     *    component.onClick.remove(f);
     */
    removeClickFunction(f: (object?: Object3D, cursor?: Cursor) => void) {
        this.onClick.remove(f);
    }

    /**
     * @deprecated Use the emitter instead.
     *
     * @example
     *    component.onMove.add(f);
     */
    addMoveFunction(f: (object?: Object3D, cursor?: Cursor) => void) {
        this.onMove.add(f);
    }

    /**
     * @deprecated Use the emitter instead.
     *
     * @example
     *    component.onMove.remove(f);
     */
    removeMoveFunction(f: (object?: Object3D, cursor?: Cursor) => void) {
        this.onMove.remove(f);
    }

    /**
     * @deprecated Use the emitter instead.
     *
     * @example
     *    component.onDown.add(f);
     */
    addDownFunction(f: (object?: Object3D, cursor?: Cursor) => void) {
        this.onDown.add(f);
    }

    /**
     * @deprecated Use the emitter instead.
     *
     * @example
     *    component.onDown.remove(f);
     */
    removeDownFunction(f: (object?: Object3D, cursor?: Cursor) => void) {
        this.onDown.remove(f);
    }

    /**
     * @deprecated Use the emitter instead.
     *
     * @example
     *    component.onUp.add(f);
     */
    addUpFunction(f: (object?: Object3D, cursor?: Cursor) => void) {
        this.onUp.add(f);
    }

    /**
     * @deprecated Use the emitter instead.
     *
     * @example
     *    component.onUp.remove(f);
     */
    removeUpFunction(f: (object?: Object3D, cursor?: Cursor) => void) {
        this.onUp.remove(f);
    }
}<|MERGE_RESOLUTION|>--- conflicted
+++ resolved
@@ -70,13 +70,9 @@
     /** Emitter for events when the user pressed the select button on the target */
     onDown = new Emitter<[Object3D, Cursor, EventTypes?]>();
     /** Emitter for events when the user unpressed the select button on the target */
-<<<<<<< HEAD
-    onUp = new Emitter<[Object3D, Cursor]>();
+    onUp = new Emitter<[Object3D, Cursor, EventTypes?]>();
     /** Emitter for events when the user scrolls on the target */
-    onScroll = new Emitter<[Object3D, Cursor]>();
-=======
-    onUp = new Emitter<[Object3D, Cursor, EventTypes?]>();
->>>>>>> 3324d598
+    onScroll = new Emitter<[Object3D, Cursor, EventTypes?]>();
 
     /**
      * @deprecated Use the emitter instead.
