import {
    Component,
    Object3D,
    InputComponent,
    ViewComponent,
    Emitter,
    WonderlandEngine,
    RayHit,
    ListenerCallback,
} from '@wonderlandengine/api';
import {property} from '@wonderlandengine/api/decorators.js';
import {vec3, mat4} from 'gl-matrix';
import {CursorTarget} from './cursor-target.js';
import {HitTestLocation} from './hit-test-location.js';

const tempVec = new Float32Array(3);

export type EventTypes = PointerEvent | MouseEvent | XRInputSourceEvent;

/** Global target for {@link Cursor} */
class CursorTargetEmitters<T> {
    /** Emitter for events when the target is hovered */
    onHover = new Emitter<[T, Cursor, EventTypes?]>();
    /** Emitter for events when the target is unhovered */
    onUnhover = new Emitter<[T, Cursor, EventTypes?]>();
    /** Emitter for events when the target is clicked */
    onClick = new Emitter<[T, Cursor, EventTypes?]>();
    /** Emitter for events when the cursor moves on the target */
    onMove = new Emitter<[T, Cursor, EventTypes?]>();
    /** Emitter for events when the user pressed the select button on the target */
    onDown = new Emitter<[T, Cursor, EventTypes?]>();
    /** Emitter for events when the user unpressed the select button on the target */
    onUp = new Emitter<[T, Cursor, EventTypes?]>();
}

const TOUCHPAD_PROFILES = [
    'generic-trigger-squeeze-touchpad-thumbstick',
    'generic-trigger-touchpad-thumbstick',
    'generic-trigger-squeeze-touchpad',
    'generic-trigger-touchpad',
    'generic-touchpad',
    'generic-touchscreen',
];

const THUMBSTICK_PROFILES = [
    'generic-trigger-squeeze-touchpad-thumbstick',
    'generic-trigger-touchpad-thumbstick',
    'generic-trigger-squeeze-thumbstick',
    'generic-trigger-thumbstick',
];

/**
 * 3D cursor for desktop/mobile/VR.
 *
 * Implements a ray-casting cursor into the scene. To react to
 * clicking/hover/unhover/cursor down/cursor up/move use a
 * [cursor-target](#cursor-target).
 *
 * For VR, the ray is cast in direction of
 * [this.object.getForward()](/jsapi/object/#getforward). For desktop and mobile, the
 * forward vector is inverse-projected to account for where on screen the user clicked.
 *
 * `.globalTarget` can be used to call callbacks for all objects, even those that
 * do not have a cursor target attached, but match the collision group.
 *
 * `.hitTestTarget` can be used to call callbacks WebXR hit test results,
 *
 * See [Animation Example](/showcase/animation).
 */
export class Cursor extends Component {
    static TypeName = 'cursor';

<<<<<<< HEAD
    private collisionMask = 0;
    private maxDistance = 100;
    private onDestroyCallbacks: (() => void)[] = [];
    private input: InputComponent | null = null;
    private origin = new Float32Array(3);
    private cursorObjScale = new Float32Array(3);
    private direction = new Float32Array(3);
    private tempVec = new Float32Array(3);
    private projectionMatrix = new Float32Array(16);
    private viewComponent: ViewComponent | null = null;
    private visible = true;
    private isDown = false;
    private lastIsDown = false;
    private arTouchDown = false;

    private lastCursorPosOnTarget = new Float32Array(3);
    private hoveringObject: Object3D | null = null;
    private hoveringObjectTarget: CursorTarget | null = null;
    private cursorRayScale = new Float32Array(3);
    private _scrollDeltaX = 0;
    private _scrollDeltaY = 0;
    private _sessionListener!: ListenerCallback<[ XRSession, XRSessionMode ]>;
    private _xrInput: XRInputSource | null = null;
    private _xrLastHandedness: XRHandedness | null = null;
    /**
     * Which axes are used for scroll emulation:
     * 0 - fallback: blend all axes together (0+1 and 2+3)
     * 1 - touchpad: use axes 0 and 2
     * 2 - thumbstick: use axes 1 and 3
     */
    private _xrScrollEmulationMode: number = 0;
=======
    /* Dependencies is deprecated, but we keep it here for compatibility
     * with 1.0.0-rc2 until 1.0.0 is released */
    static Dependencies = [HitTestLocation];
    static onRegister(engine: WonderlandEngine) {
        engine.registerComponent(HitTestLocation);
    }

    private _collisionMask = 0;
    private _onDeactivateCallbacks: (() => void)[] = [];
    private _input: InputComponent | null = null;
    private _origin = new Float32Array(3);
    private _cursorObjScale = new Float32Array(3);
    private _direction = new Float32Array(3);
    private _projectionMatrix = new Float32Array(16);
    private _viewComponent: ViewComponent | null = null;
    private _isDown = false;
    private _lastIsDown = false;
    private _arTouchDown = false;

    private _lastCursorPosOnTarget = new Float32Array(3);
    private _cursorRayScale = new Float32Array(3);

    private _hitTestLocation: HitTestLocation | null = null;
    private _hitTestObject: Object3D | null = null;

    private _onSessionStartCallback: ((s: XRSession) => void) | null = null;
>>>>>>> 3324d598

    /**
     * Whether the cursor (and cursorObject) is visible, i.e. pointing at an object
     * that matches the collision group
     */
    visible = true;

    /** Maximum distance for the cursor's ray cast */
    maxDistance = 100;

    /** Currently hovered object */
    hoveringObject: Object3D | null = null;

    /** CursorTarget component of the currently hovered object */
    hoveringObjectTarget: CursorTarget | null = null;

    /** Whether the cursor is hovering reality via hit-test */
    hoveringReality = false;

    /**
     * Global target lets you receive global cursor events on any object.
     */
    globalTarget = new CursorTargetEmitters<Object3D>();

    /**
     * Hit test target lets you receive cursor events for "reality", if
     * `useWebXRHitTest` is set to `true`.
     *
     * @example
     * ```js
     * cursor.hitTestTarget.onClick.add((hit, cursor) => {
     *     // User clicked on reality
     * });
     * ```
     */
    hitTestTarget = new CursorTargetEmitters<XRHitTestResult | null>();

    /** World position of the cursor */
    cursorPos = new Float32Array(3);

    /** Collision group for the ray cast. Only objects in this group will be affected by this cursor. */
    @property.int(1)
    collisionGroup = 1;

    /** (optional) Object that visualizes the cursor's ray. */
    @property.object()
    cursorRayObject: Object3D | null = null;

    /** Axis along which to scale the `cursorRayObject`. */
    @property.enum(['x', 'y', 'z', 'none'], 'z')
    cursorRayScalingAxis: number = 2;

    /** (optional) Object that visualizes the cursor's hit location. */
    @property.object()
    cursorObject: Object3D | null = null;

    /** Handedness for VR cursors to accept trigger events only from respective controller. */
    @property.enum(['input component', 'left', 'right', 'none'], 'input component')
    handedness: number | string = 0;

    /** Mode for raycasting, whether to use PhysX or simple collision components */
    @property.enum(['collision', 'physx'], 'collision')
    rayCastMode: number | string = 0;

    /** Whether to set the CSS style of the mouse cursor on desktop */
    @property.bool(true)
    styleCursor: boolean = true;

<<<<<<< HEAD
    /** Should scroll events be emulated with thumbsticks in VR? */
    @property.bool(false)
    emulateXRScroll!: boolean;

    /** Emulated scroll speed in pixels */
    @property.float(100.0)
    emulatedXRScrollSpeed!: number;

    /** Emulated scroll deadzone, in a range from 0.0 to 1.0 */
    @property.float(0.1)
    emulatedXRScrollDeadzone!: number;

    init() {
        this._sessionListener = this.updateXRSession.bind(this);
        this.engine.onXRSessionStart.add(this._sessionListener);
    }

    destroy() {
        this.updateXRSession(null);
        this.engine.onXRSessionStart.remove(this._sessionListener);
    }
=======
    /**
     * Use WebXR hit-test if available.
     *
     * Attaches a hit-test-location component to the cursorObject, which will be used
     * by the cursor to send events to the hitTestTarget with HitTestResult.
     */
    @property.bool(false)
    useWebXRHitTest: boolean = false;

    _onViewportResize = () => {
        if (!this._viewComponent) return;
        /* Projection matrix will change if the viewport is resized, which will affect the
         * projection matrix because of the aspect ratio. */
        mat4.invert(this._projectionMatrix, this._viewComponent.projectionMatrix);
    };
>>>>>>> 3324d598

    start() {
        this._collisionMask = 1 << this.collisionGroup;

        if (this.handedness == 0) {
            const inputComp = this.object.getComponent('input');
            if (!inputComp) {
                console.warn(
                    'cursor component on object',
                    this.object.name,
                    'was configured with handedness "input component", ' +
                        'but object has no input component.'
                );
            } else {
                this.handedness = inputComp.handedness || 'none';
                this._input = inputComp;
            }
        } else {
            this.handedness = ['left', 'right', 'none'][(this.handedness as number) - 1];
        }

        this._viewComponent = this.object.getComponent(ViewComponent);

        if (this.useWebXRHitTest) {
            this._hitTestObject = this.engine.scene.addObject(this.object);
            this._hitTestLocation =
                this._hitTestObject.addComponent(HitTestLocation, {
                    scaleObject: false,
                }) ?? null;
        }

        this._onSessionStartCallback = this.setupVREvents.bind(this);
    }

    onActivate() {
        this.engine.onXRSessionStart.add(this._onSessionStartCallback!);
        this.engine.onResize.add(this._onViewportResize);

        this._setCursorVisibility(true);

        /* If this object also has a view component, we will enable inverse-projected mouse clicks,
         * otherwise just use the objects transformation */
        if (this._viewComponent != null) {
            const canvas = this.engine.canvas!;

            const onClick = this.onClick.bind(this);
            const onPointerMove = this.onPointerMove.bind(this);
            const onPointerDown = this.onPointerDown.bind(this);
            const onPointerUp = this.onPointerUp.bind(this);
<<<<<<< HEAD
            this.engine.canvas!.addEventListener('pointerup', onPointerUp);
            const onWheel = this.onWheel.bind(this);
            this.engine.canvas!.addEventListener('wheel', onWheel);

            mat4.invert(this.projectionMatrix, this.viewComponent.projectionMatrix);
            const onViewportResize = this.onViewportResize.bind(this);
            window.addEventListener('resize', onViewportResize);

            this.onDestroyCallbacks.push(() => {
                this.engine.canvas!.removeEventListener('click', onClick);
                this.engine.canvas!.removeEventListener('pointermove', onPointerMove);
                this.engine.canvas!.removeEventListener('pointerdown', onPointerDown);
                this.engine.canvas!.removeEventListener('pointerup', onPointerUp);
                this.engine.canvas!.removeEventListener('wheel', onWheel);
                window.removeEventListener('resize', onViewportResize);
=======

            canvas.addEventListener('click', onClick);
            canvas.addEventListener('pointermove', onPointerMove);
            canvas.addEventListener('pointerdown', onPointerDown);
            canvas.addEventListener('pointerup', onPointerUp);

            this._onDeactivateCallbacks.push(() => {
                canvas.removeEventListener('click', onClick);
                canvas.removeEventListener('pointermove', onPointerMove);
                canvas.removeEventListener('pointerdown', onPointerDown);
                canvas.removeEventListener('pointerup', onPointerUp);
>>>>>>> 3324d598
            });
        }

        this._onViewportResize();

        /* Set initial origin and direction */
        this.object.getTranslationWorld(this._origin);
        this.object.getForward(this._direction);

        if (this.cursorRayObject) {
            this._cursorRayScale.set(this.cursorRayObject.scalingLocal);

            /* Set ray to a good default distance of the cursor of 1m */
            this._setCursorRayTransform(vec3.add(tempVec, this._origin, this._direction));
        }
    }

<<<<<<< HEAD
    private updateXRSession(session: XRSession | null) {
        if (session === null) {
            this.changeXRInputSource(null);
            return;
        }

        session.addEventListener('inputsourceschange', this.handleXRInputChange.bind(this));

        for (const source of session.inputSources) {
            if (source.handedness === this.handedness) {
                this.changeXRInputSource(source);
            }
        }
    }

    private handleXRInputChange(e: XRInputSourceChangeEvent) {
        let needsRecheck = false;
        if (this._xrInput !== null) {
            if (this._xrLastHandedness !== this.handedness) {
                this.changeXRInputSource(null);
                needsRecheck = true;
            } else {
                for (const removed of e.removed) {
                    if (this._xrInput === removed) {
                        this.changeXRInputSource(null);
                        needsRecheck = true;
                        break;
                    }
                }
            }
        }

        this._xrLastHandedness = this.handedness as XRHandedness;

        if (this._xrInput === null) {
            for (const added of e.added) {
                if (added.handedness === this.handedness) {
                    this.changeXRInputSource(added);
                    needsRecheck = false;
                    return;
                }
            }
        }

        if (!(needsRecheck && this.engine.xr)) {
            return;
        }

        for (const source of this.engine.xr.session.inputSources) {
            if (source.handedness === this.handedness) {
                this.changeXRInputSource(source);
                return;
            }
        }
    }

    onViewportResize() {
        if (!this.viewComponent) return;
        /* Projection matrix will change if the viewport is resized, which will affect the
         * projection matrix because of the aspect ratio. */
        mat4.invert(this.projectionMatrix, this.viewComponent.projectionMatrix);
    }

=======
>>>>>>> 3324d598
    _setCursorRayTransform(hitPosition: vec3) {
        if (!this.cursorRayObject) return;
        const dist = vec3.dist(this._origin, hitPosition);
        this.cursorRayObject.setTranslationLocal([0.0, 0.0, -dist / 2]);
        if (this.cursorRayScalingAxis != 4) {
            this.cursorRayObject.resetScaling();
            this._cursorRayScale[this.cursorRayScalingAxis] = dist / 2;
            this.cursorRayObject.scale(this._cursorRayScale);
        }
    }

    _setCursorVisibility(visible: boolean) {
        if (this.visible == visible) return;
        this.visible = visible;
        if (!this.cursorObject) return;

        if (visible) {
            this.cursorObject.resetScaling();
            this.cursorObject.scale(this._cursorObjScale);
        } else {
            this._cursorObjScale.set(this.cursorObject.scalingLocal);
            this.cursorObject.scale([0, 0, 0]);
        }
    }

<<<<<<< HEAD
    private changeXRInputSource(source: XRInputSource | null): void {
        this._xrLastHandedness = this.handedness as XRHandedness;
        this._xrInput = source;

        if (!source) {
            return;
        }

        const gamepad = source.gamepad;
        if (!gamepad) {
            return;
        }

        // prefer left stick or touchpad, but fall back to primary/right stick.
        // if it's not known which thumbsticks/touchpads are supported, then
        // allow input from any axes
        let fallback = true;
        if (gamepad.mapping === 'xr-standard') {
            // standard xr controller, try to match a generic profile
            let touchpadProfile = false, thumbstickProfile = false;
            for (const profile of source.profiles) {
                if (TOUCHPAD_PROFILES.indexOf(profile) !== -1) {
                    // prefer touchpad
                    this._xrScrollEmulationMode = 1;
                    fallback = false;
                    touchpadProfile = true;
                    break;
                } else if (THUMBSTICK_PROFILES.indexOf(profile) !== -1) {
                    // has thumbstick; will be ignored if touchpad profile is
                    // also found
                    thumbstickProfile = true;
                }
            }

            // has no touchpad profile but has a thumbstick profile. prefer
            // thumbstick
            if (thumbstickProfile && !touchpadProfile) {
                this._xrScrollEmulationMode = 2;
                fallback = false;
            }
        }

        // non-standard or unsupported xr standard controller, fall back to any
        // axes
        if (fallback) {
            this._xrScrollEmulationMode = 0;
        }
    }

    private emulateScrollAxis(axisIn: number): number {
        if (Math.abs(axisIn) >= this.emulatedXRScrollDeadzone) {
            return axisIn;
        } else {
            return 0;
        }
    }

    private emulateScroll(dt: number, source: XRInputSource): boolean {
        const gamepad = source.gamepad;
        if (!gamepad) {
            return false;
        }

        const axes = gamepad.axes;
        let dx = 0, dy = 0;

        // scroll depending on emulation mode
        if (this._xrScrollEmulationMode === 0) {
            // fallback
            dx = this.emulateScrollAxis(axes[0]) + this.emulateScrollAxis(axes[2]);
            dy = this.emulateScrollAxis(axes[1]) + this.emulateScrollAxis(axes[3]);
        } else if (this._xrScrollEmulationMode === 1) {
            // touchpad
            dx = this.emulateScrollAxis(axes[0]);
            dy = this.emulateScrollAxis(axes[1]);
        } else {
            // thumbstick
            dx = this.emulateScrollAxis(axes[2]);
            dy = this.emulateScrollAxis(axes[3]);
        }

        // apply speed and delta time multiplier
        const effectiveSpeed = this.emulatedXRScrollSpeed * dt;
        dx *= effectiveSpeed;
        dy *= effectiveSpeed;

        if (dx !== 0 || dy !== 0) {
            this._scrollDeltaX = dx;
            this._scrollDeltaY = dy;
            return true;
        } else {
            return false;
        }
    }

    update(dt: number) {
        if (this._xrLastHandedness !== this.handedness) {
            this.changeXRInputSource(null);

            if (this.engine.xr) {
                for (const source of this.engine.xr.session.inputSources) {
                    if (source.handedness === this.handedness) {
                        this.changeXRInputSource(source);
                    }
                }
            }
        }

        let doScroll = false;
        if (this.emulateXRScroll && this.engine.xr) {
            if (this.input) {
                if (this.input.xrInputSource) {
                    doScroll = this.emulateScroll(dt, this.input.xrInputSource);
                }
            } else if (this._xrInput) {
                doScroll = this.emulateScroll(dt, this._xrInput);
            }
        }

        this.doUpdate(false, doScroll);
    }

    doUpdate(doClick: boolean, doScroll: boolean) {
=======
    update() {
>>>>>>> 3324d598
        /* If in VR, set the cursor ray based on object transform */
        /* Since Google Cardboard tap is registered as arTouchDown without a gamepad, we need to check for gamepad presence */
        if (
            this.engine.xr &&
            this._arTouchDown &&
            this._input &&
            this.engine.xr.session.inputSources[0].handedness === 'none' &&
            this.engine.xr.session.inputSources[0].gamepad
        ) {
            const p = this.engine.xr.session.inputSources[0].gamepad.axes;
            /* Screenspace Y is inverted */
            this._direction[0] = p[0];
            this._direction[1] = -p[1];
            this._direction[2] = -1.0;
            this.updateDirection();
        } else {
            this.object.getTranslationWorld(this._origin);
            this.object.getForwardWorld(this._direction);
        }

<<<<<<< HEAD
        this.hoverBehaviour(rayHit, doClick, doScroll);
=======
        this.rayCast(null, this.engine.xr?.frame);
>>>>>>> 3324d598

        if (this.cursorObject) {
            if (
                this.hoveringObject &&
                (this.cursorPos[0] != 0 || this.cursorPos[1] != 0 || this.cursorPos[2] != 0)
            ) {
                this._setCursorVisibility(true);
                this.cursorObject.setTranslationWorld(this.cursorPos);
                this._setCursorRayTransform(this.cursorPos);
            } else {
                this._setCursorVisibility(false);
            }
        }
    }

<<<<<<< HEAD
    hoverBehaviour(rayHit: RayHit, doClick: boolean, doScroll: boolean) {
        if (rayHit.hitCount > 0) {
            if (!this.hoveringObject || !this.hoveringObject.equals(rayHit.objects[0])) {
=======
    /* Returns the hovered cursor target, if available */
    private notify(
        event: 'onHover' | 'onUnhover' | 'onClick' | 'onUp' | 'onDown' | 'onMove',
        originalEvent: EventTypes | null
    ) {
        const target = this.hoveringObject;
        if (target) {
            const cursorTarget = this.hoveringObjectTarget;
            if (cursorTarget)
                cursorTarget[event].notify(target, this, originalEvent ?? undefined);
            this.globalTarget![event].notify(target, this, originalEvent ?? undefined);
        }
    }

    private hoverBehaviour(
        rayHit: RayHit,
        hitTestResult: XRHitTestResult | null,
        doClick: boolean,
        originalEvent: EventTypes | null
    ) {
        /* Old API version does not return null for objects[0] if no hit */
        const hit = !this.hoveringReality && rayHit.hitCount > 0 ? rayHit.objects[0] : null;
        if (hit) {
            if (!this.hoveringObject || !this.hoveringObject.equals(hit)) {
>>>>>>> 3324d598
                /* Unhover previous, if exists */
                if (this.hoveringObject) {
                    this.notify('onUnhover', originalEvent);
                }

                /* Hover new object */
                this.hoveringObject = hit;
                this.hoveringObjectTarget = this.hoveringObject.getComponent(CursorTarget);

                if (this.styleCursor) this.engine.canvas!.style.cursor = 'pointer';
                this.notify('onHover', originalEvent);
            }
        } else if (this.hoveringObject) {
            /* Previously hovering object, now hovering nothing */
            this.notify('onUnhover', originalEvent);
            this.hoveringObject = null;
            this.hoveringObjectTarget = null;
            if (this.styleCursor) this.engine.canvas!.style.cursor = 'default';
        }

        if (this.hoveringObject) {
            /* onDown/onUp for object */
            if (this._isDown !== this._lastIsDown) {
                this.notify(this._isDown ? 'onDown' : 'onUp', originalEvent);
            }

            /* onClick for object */
            if (doClick) this.notify('onClick', originalEvent);
        } else if (this.hoveringReality) {
            /* onDown/onUp for hit test */
            if (this._isDown !== this._lastIsDown) {
                (this._isDown ? this.hitTestTarget.onDown : this.hitTestTarget.onUp).notify(
                    hitTestResult,
                    this,
                    originalEvent ?? undefined
                );
            }

            /* onClick for hit test */
            if (doClick)
                this.hitTestTarget.onClick.notify(
                    hitTestResult,
                    this,
                    originalEvent ?? undefined
                );
        }

        /* onMove */
        if (hit) {
            if (this.hoveringObject) {
                this.hoveringObject.toLocalSpaceTransform(tempVec, this.cursorPos);
            } else {
                tempVec.set(this.cursorPos);
            }

            if (
                this._lastCursorPosOnTarget[0] != tempVec[0] ||
                this._lastCursorPosOnTarget[1] != tempVec[1] ||
                this._lastCursorPosOnTarget[2] != tempVec[2]
            ) {
                this.notify('onMove', originalEvent);
                this._lastCursorPosOnTarget.set(tempVec);
            }
        } else if (this.hoveringReality) {
            if (
                this._lastCursorPosOnTarget[0] != this.cursorPos[0] ||
                this._lastCursorPosOnTarget[1] != this.cursorPos[1] ||
                this._lastCursorPosOnTarget[2] != this.cursorPos[2]
            ) {
                this.hitTestTarget.onMove.notify(
                    hitTestResult,
                    this,
                    originalEvent ?? undefined
                );
                this._lastCursorPosOnTarget.set(this.cursorPos);
            }
<<<<<<< HEAD

            /* Scroll */
            if (doScroll) {
                if (cursorTarget) cursorTarget.onScroll.notify(this.hoveringObject, this);
                this.globalTarget!.onScroll.notify(this.hoveringObject, this);
            }
        } else if (this.hoveringObject && rayHit.hitCount == 0) {
            const cursorTarget = this.hoveringObject.getComponent(CursorTarget);
            if (cursorTarget) cursorTarget.onUnhover.notify(this.hoveringObject, this);
            this.globalTarget!.onUnhover.notify(this.hoveringObject, this);
            this.hoveringObject = null;
            this.hoveringObjectTarget = null;
            if (this.styleCursor) this.engine.canvas!.style.cursor = 'default';
=======
>>>>>>> 3324d598
        }

        this._lastIsDown = this._isDown;
    }

    /**
     * Setup event listeners on session object
     * @param s WebXR session
     *
     * Sets up 'select' and 'end' events.
     */
    setupVREvents(s: XRSession) {
        if (!s) console.error('setupVREvents called without a valid session');

        /* If in VR, one-time bind the listener */
        const onSelect = this.onSelect.bind(this);
        s.addEventListener('select', onSelect);
        const onSelectStart = this.onSelectStart.bind(this);
        s.addEventListener('selectstart', onSelectStart);
        const onSelectEnd = this.onSelectEnd.bind(this);
        s.addEventListener('selectend', onSelectEnd);

        this._onDeactivateCallbacks.push(() => {
            if (!this.engine.xrSession) return;
            s.removeEventListener('select', onSelect);
            s.removeEventListener('selectstart', onSelectStart);
            s.removeEventListener('selectend', onSelectEnd);
        });

        /* After AR session was entered, the projection matrix changed */
        this._onViewportResize();
    }

    onDeactivate() {
        this.engine.onXRSessionStart.remove(this._onSessionStartCallback!);
        this.engine.onResize.remove(this._onViewportResize);

        this._setCursorVisibility(false);
        if (this.hoveringObject) this.notify('onUnhover', null);
        if (this.cursorRayObject) this.cursorRayObject.scale([0, 0, 0]);

        /* Ensure all event listeners are removed */
        for (const f of this._onDeactivateCallbacks) f();
        this._onDeactivateCallbacks.length = 0;
    }

    onDestroy() {
        this._hitTestObject?.destroy();
    }

    /** 'select' event listener */
    onSelect(e: XRInputSourceEvent) {
        if (e.inputSource.handedness != this.handedness) return;
<<<<<<< HEAD
        this.doUpdate(true, false);
=======
        this.rayCast(e, e.frame, true);
>>>>>>> 3324d598
    }

    /** 'selectstart' event listener */
    onSelectStart(e: XRInputSourceEvent) {
        this._arTouchDown = true;
        if (e.inputSource.handedness == this.handedness) {
            this._isDown = true;
            this.rayCast(e, e.frame);
        }
    }

    /** 'selectend' event listener */
    onSelectEnd(e: XRInputSourceEvent) {
        this._arTouchDown = false;
        if (e.inputSource.handedness == this.handedness) {
            this._isDown = false;
            this.rayCast(e, e.frame);
        }
    }

    /** 'pointermove' event listener */
    onPointerMove(e: PointerEvent) {
        /* Don't care about secondary pointers */
        if (!e.isPrimary) return;
<<<<<<< HEAD
        const bounds = this.engine.canvas!.getBoundingClientRect();
        const rayHit = this.updateMousePos(
            e.clientX,
            e.clientY,
            bounds.width,
            bounds.height
        );

        this.hoverBehaviour(rayHit, false, false);
=======
        this.updateMousePos(e);

        this.rayCast(e, null);
>>>>>>> 3324d598
    }

    /** 'click' event listener */
    onClick(e: MouseEvent) {
<<<<<<< HEAD
        const bounds = this.engine.canvas!.getBoundingClientRect();
        const rayHit = this.updateMousePos(
            e.clientX,
            e.clientY,
            bounds.width,
            bounds.height
        );
        this.hoverBehaviour(rayHit, true, false);
=======
        this.updateMousePos(e);
        this.rayCast(e, null, true);
>>>>>>> 3324d598
    }

    /** 'pointerdown' event listener */
    onPointerDown(e: PointerEvent) {
        /* Don't care about secondary pointers or non-left clicks */
        if (!e.isPrimary || e.button !== 0) return;
<<<<<<< HEAD
        const bounds = this.engine.canvas!.getBoundingClientRect();
        const rayHit = this.updateMousePos(
            e.clientX,
            e.clientY,
            bounds.width,
            bounds.height
        );
        this.isDown = true;

        this.hoverBehaviour(rayHit, false, false);
=======
        this.updateMousePos(e);
        this._isDown = true;

        this.rayCast(e);
>>>>>>> 3324d598
    }

    /** 'pointerup' event listener */
    onPointerUp(e: PointerEvent) {
        /* Don't care about secondary pointers or non-left clicks */
        if (!e.isPrimary || e.button !== 0) return;
<<<<<<< HEAD
        const bounds = this.engine.canvas!.getBoundingClientRect();
        const rayHit = this.updateMousePos(
            e.clientX,
            e.clientY,
            bounds.width,
            bounds.height
        );
        this.isDown = false;

        this.hoverBehaviour(rayHit, false, false);
    }

    /** 'wheel' event listener */
    onWheel(e: WheelEvent) {
        const bounds = this.engine.canvas!.getBoundingClientRect();
        const rayHit = this.updateMousePos(e.clientX, e.clientY, bounds.width, bounds.height);

        let deltaX = e.deltaX;
        let deltaY = e.deltaY;

        // XXX on firefox, if deltaX/deltaY is checked before deltaMode, then
        // the deltaMode SHOULD be in pixels. chromium-based browsers always use
        // pixels
        if (e.deltaMode === 1) {
            // in lines despite checking deltaX/deltaY first. guess that a line
            // is 16px tall
            deltaX *= 16;
            deltaY *= 16;
        } else if (e.deltaMode === 2) {
            // in pages despite checking deltaX/deltaY first. guess that a line
            // is 128px tall
            deltaX *= 128;
            deltaY *= 128;
        }

        this._scrollDeltaX = deltaX;
        this._scrollDeltaY = deltaY;

        this.hoverBehaviour(rayHit, false, true);
=======
        this.updateMousePos(e);
        this._isDown = false;

        this.rayCast(e);
>>>>>>> 3324d598
    }

    /**
     * Update mouse position in non-VR mode and raycast for new position
     * @returns @ref WL.RayHit for new position.
     */
    private updateMousePos(e: PointerEvent | MouseEvent) {
        const bounds = this.engine.canvas!.getBoundingClientRect();
        /* Get direction in normalized device coordinate space from mouse position */
        const left = e.clientX / bounds.width;
        const top = e.clientY / bounds.height;
        this._direction[0] = left * 2 - 1;
        this._direction[1] = -top * 2 + 1;
        this._direction[2] = -1.0;
        this.updateDirection();
    }

    private updateDirection() {
        this.object.getTranslationWorld(this._origin);

        /* Reverse-project the direction into view space */
        vec3.transformMat4(this._direction, this._direction, this._projectionMatrix);
        vec3.normalize(this._direction, this._direction);
        vec3.transformQuat(this._direction, this._direction, this.object.transformWorld);
    }

    private rayCast(
        originalEvent: EventTypes | null,
        frame: XRFrame | null = null,
        doClick = false
    ) {
        const rayHit =
            this.rayCastMode == 0
                ? this.engine.scene.rayCast(
                      this._origin,
                      this._direction,
                      this._collisionMask
                  )
                : this.engine.physics!.rayCast(
                      this._origin,
                      this._direction,
                      this._collisionMask,
                      this.maxDistance
                  );

        let hitResultDistance = Infinity;
        let hitTestResult = null;
        if (this._hitTestLocation?.visible) {
            this._hitTestObject!.getTranslationWorld(this.cursorPos);
            hitResultDistance = vec3.distance(
                this.object.getTranslationWorld(tempVec),
                this.cursorPos
            );

            hitTestResult = this._hitTestLocation?.getHitTestResults(frame)[0];
        }

        let hoveringReality = false;
        if (rayHit.hitCount > 0) {
            const d = rayHit.distances[0];
            if (hitResultDistance >= d) {
                /* Override cursorPos set by hit test location */
                this.cursorPos.set(rayHit.locations[0]);
            } else {
                hoveringReality = true;
            }
        } else if (hitResultDistance < Infinity) {
            /* cursorPos already set */
        } else {
            this.cursorPos.fill(0);
        }

<<<<<<< HEAD
        return rayHit;
    }

    /**
     * How much has been scrolled horizontally in pixels since the last frame
     */
    get scrollDeltaX() {
        return this._scrollDeltaX;
    }

    /**
     * How much has been scrolled vertically in pixels since the last frame
     */
    get scrollDeltaY() {
        return this._scrollDeltaY;
    }

    onDeactivate() {
        this._setCursorVisibility(false);
        if (this.hoveringObject) {
            const target = this.hoveringObject.getComponent(CursorTarget);
            if (target) target.onUnhover.notify(this.hoveringObject, this);
            this.globalTarget!.onUnhover.notify(this.hoveringObject, this);
=======
        if (hoveringReality && !this.hoveringReality) {
            this.hitTestTarget.onHover.notify(hitTestResult, this);
        } else if (!hoveringReality && this.hoveringReality) {
            this.hitTestTarget.onUnhover.notify(hitTestResult, this);
>>>>>>> 3324d598
        }
        this.hoveringReality = hoveringReality;

        this.hoverBehaviour(rayHit, hitTestResult, doClick, originalEvent);

        return rayHit;
    }
}<|MERGE_RESOLUTION|>--- conflicted
+++ resolved
@@ -15,7 +15,7 @@
 
 const tempVec = new Float32Array(3);
 
-export type EventTypes = PointerEvent | MouseEvent | XRInputSourceEvent;
+export type EventTypes = PointerEvent | MouseEvent | WheelEvent | XRInputSourceEvent;
 
 /** Global target for {@link Cursor} */
 class CursorTargetEmitters<T> {
@@ -31,6 +31,8 @@
     onDown = new Emitter<[T, Cursor, EventTypes?]>();
     /** Emitter for events when the user unpressed the select button on the target */
     onUp = new Emitter<[T, Cursor, EventTypes?]>();
+    /** Emitter for events when the user scrolls on the target */
+    onScroll = new Emitter<[T, Cursor, EventTypes?]>();
 }
 
 const TOUCHPAD_PROFILES = [
@@ -70,39 +72,6 @@
 export class Cursor extends Component {
     static TypeName = 'cursor';
 
-<<<<<<< HEAD
-    private collisionMask = 0;
-    private maxDistance = 100;
-    private onDestroyCallbacks: (() => void)[] = [];
-    private input: InputComponent | null = null;
-    private origin = new Float32Array(3);
-    private cursorObjScale = new Float32Array(3);
-    private direction = new Float32Array(3);
-    private tempVec = new Float32Array(3);
-    private projectionMatrix = new Float32Array(16);
-    private viewComponent: ViewComponent | null = null;
-    private visible = true;
-    private isDown = false;
-    private lastIsDown = false;
-    private arTouchDown = false;
-
-    private lastCursorPosOnTarget = new Float32Array(3);
-    private hoveringObject: Object3D | null = null;
-    private hoveringObjectTarget: CursorTarget | null = null;
-    private cursorRayScale = new Float32Array(3);
-    private _scrollDeltaX = 0;
-    private _scrollDeltaY = 0;
-    private _sessionListener!: ListenerCallback<[ XRSession, XRSessionMode ]>;
-    private _xrInput: XRInputSource | null = null;
-    private _xrLastHandedness: XRHandedness | null = null;
-    /**
-     * Which axes are used for scroll emulation:
-     * 0 - fallback: blend all axes together (0+1 and 2+3)
-     * 1 - touchpad: use axes 0 and 2
-     * 2 - thumbstick: use axes 1 and 3
-     */
-    private _xrScrollEmulationMode: number = 0;
-=======
     /* Dependencies is deprecated, but we keep it here for compatibility
      * with 1.0.0-rc2 until 1.0.0 is released */
     static Dependencies = [HitTestLocation];
@@ -129,7 +98,18 @@
     private _hitTestObject: Object3D | null = null;
 
     private _onSessionStartCallback: ((s: XRSession) => void) | null = null;
->>>>>>> 3324d598
+
+    private _scrollDeltaX = 0;
+    private _scrollDeltaY = 0;
+    private _xrInput: XRInputSource | null = null;
+    private _xrLastHandedness: XRHandedness | null = null;
+    /**
+     * Which axes are used for scroll emulation:
+     * 0 - fallback: blend all axes together (0+1 and 2+3)
+     * 1 - touchpad: use axes 0 and 2
+     * 2 - thumbstick: use axes 1 and 3
+     */
+    private _xrScrollEmulationMode: number = 0;
 
     /**
      * Whether the cursor (and cursorObject) is visible, i.e. pointing at an object
@@ -198,7 +178,6 @@
     @property.bool(true)
     styleCursor: boolean = true;
 
-<<<<<<< HEAD
     /** Should scroll events be emulated with thumbsticks in VR? */
     @property.bool(false)
     emulateXRScroll!: boolean;
@@ -211,16 +190,6 @@
     @property.float(0.1)
     emulatedXRScrollDeadzone!: number;
 
-    init() {
-        this._sessionListener = this.updateXRSession.bind(this);
-        this.engine.onXRSessionStart.add(this._sessionListener);
-    }
-
-    destroy() {
-        this.updateXRSession(null);
-        this.engine.onXRSessionStart.remove(this._sessionListener);
-    }
-=======
     /**
      * Use WebXR hit-test if available.
      *
@@ -236,7 +205,6 @@
          * projection matrix because of the aspect ratio. */
         mat4.invert(this._projectionMatrix, this._viewComponent.projectionMatrix);
     };
->>>>>>> 3324d598
 
     start() {
         this._collisionMask = 1 << this.collisionGroup;
@@ -286,35 +254,20 @@
             const onPointerMove = this.onPointerMove.bind(this);
             const onPointerDown = this.onPointerDown.bind(this);
             const onPointerUp = this.onPointerUp.bind(this);
-<<<<<<< HEAD
-            this.engine.canvas!.addEventListener('pointerup', onPointerUp);
             const onWheel = this.onWheel.bind(this);
-            this.engine.canvas!.addEventListener('wheel', onWheel);
-
-            mat4.invert(this.projectionMatrix, this.viewComponent.projectionMatrix);
-            const onViewportResize = this.onViewportResize.bind(this);
-            window.addEventListener('resize', onViewportResize);
-
-            this.onDestroyCallbacks.push(() => {
-                this.engine.canvas!.removeEventListener('click', onClick);
-                this.engine.canvas!.removeEventListener('pointermove', onPointerMove);
-                this.engine.canvas!.removeEventListener('pointerdown', onPointerDown);
-                this.engine.canvas!.removeEventListener('pointerup', onPointerUp);
-                this.engine.canvas!.removeEventListener('wheel', onWheel);
-                window.removeEventListener('resize', onViewportResize);
-=======
 
             canvas.addEventListener('click', onClick);
             canvas.addEventListener('pointermove', onPointerMove);
             canvas.addEventListener('pointerdown', onPointerDown);
             canvas.addEventListener('pointerup', onPointerUp);
+            canvas.addEventListener('wheel', onWheel);
 
             this._onDeactivateCallbacks.push(() => {
                 canvas.removeEventListener('click', onClick);
                 canvas.removeEventListener('pointermove', onPointerMove);
                 canvas.removeEventListener('pointerdown', onPointerDown);
                 canvas.removeEventListener('pointerup', onPointerUp);
->>>>>>> 3324d598
+                canvas.removeEventListener('wheel', onWheel);
             });
         }
 
@@ -332,23 +285,7 @@
         }
     }
 
-<<<<<<< HEAD
-    private updateXRSession(session: XRSession | null) {
-        if (session === null) {
-            this.changeXRInputSource(null);
-            return;
-        }
-
-        session.addEventListener('inputsourceschange', this.handleXRInputChange.bind(this));
-
-        for (const source of session.inputSources) {
-            if (source.handedness === this.handedness) {
-                this.changeXRInputSource(source);
-            }
-        }
-    }
-
-    private handleXRInputChange(e: XRInputSourceChangeEvent) {
+    private onInputSourcesChange(e: XRInputSourceChangeEvent) {
         let needsRecheck = false;
         if (this._xrInput !== null) {
             if (this._xrLastHandedness !== this.handedness) {
@@ -389,15 +326,6 @@
         }
     }
 
-    onViewportResize() {
-        if (!this.viewComponent) return;
-        /* Projection matrix will change if the viewport is resized, which will affect the
-         * projection matrix because of the aspect ratio. */
-        mat4.invert(this.projectionMatrix, this.viewComponent.projectionMatrix);
-    }
-
-=======
->>>>>>> 3324d598
     _setCursorRayTransform(hitPosition: vec3) {
         if (!this.cursorRayObject) return;
         const dist = vec3.dist(this._origin, hitPosition);
@@ -423,7 +351,6 @@
         }
     }
 
-<<<<<<< HEAD
     private changeXRInputSource(source: XRInputSource | null): void {
         this._xrLastHandedness = this.handedness as XRHandedness;
         this._xrInput = source;
@@ -520,36 +447,6 @@
     }
 
     update(dt: number) {
-        if (this._xrLastHandedness !== this.handedness) {
-            this.changeXRInputSource(null);
-
-            if (this.engine.xr) {
-                for (const source of this.engine.xr.session.inputSources) {
-                    if (source.handedness === this.handedness) {
-                        this.changeXRInputSource(source);
-                    }
-                }
-            }
-        }
-
-        let doScroll = false;
-        if (this.emulateXRScroll && this.engine.xr) {
-            if (this.input) {
-                if (this.input.xrInputSource) {
-                    doScroll = this.emulateScroll(dt, this.input.xrInputSource);
-                }
-            } else if (this._xrInput) {
-                doScroll = this.emulateScroll(dt, this._xrInput);
-            }
-        }
-
-        this.doUpdate(false, doScroll);
-    }
-
-    doUpdate(doClick: boolean, doScroll: boolean) {
-=======
-    update() {
->>>>>>> 3324d598
         /* If in VR, set the cursor ray based on object transform */
         /* Since Google Cardboard tap is registered as arTouchDown without a gamepad, we need to check for gamepad presence */
         if (
@@ -570,11 +467,31 @@
             this.object.getForwardWorld(this._direction);
         }
 
-<<<<<<< HEAD
-        this.hoverBehaviour(rayHit, doClick, doScroll);
-=======
-        this.rayCast(null, this.engine.xr?.frame);
->>>>>>> 3324d598
+        /* Emulate XR scrolling */
+        if (this._xrLastHandedness !== this.handedness) {
+            this.changeXRInputSource(null);
+
+            if (this.engine.xr) {
+                for (const source of this.engine.xr.session.inputSources) {
+                    if (source.handedness === this.handedness) {
+                        this.changeXRInputSource(source);
+                    }
+                }
+            }
+        }
+
+        let doScroll = false;
+        if (this.emulateXRScroll && this.engine.xr) {
+            if (this._input) {
+                if (this._input.xrInputSource) {
+                    doScroll = this.emulateScroll(dt, this._input.xrInputSource);
+                }
+            } else if (this._xrInput) {
+                doScroll = this.emulateScroll(dt, this._xrInput);
+            }
+        }
+
+        this.rayCast(null, this.engine.xr?.frame, false, doScroll);
 
         if (this.cursorObject) {
             if (
@@ -590,14 +507,9 @@
         }
     }
 
-<<<<<<< HEAD
-    hoverBehaviour(rayHit: RayHit, doClick: boolean, doScroll: boolean) {
-        if (rayHit.hitCount > 0) {
-            if (!this.hoveringObject || !this.hoveringObject.equals(rayHit.objects[0])) {
-=======
     /* Returns the hovered cursor target, if available */
     private notify(
-        event: 'onHover' | 'onUnhover' | 'onClick' | 'onUp' | 'onDown' | 'onMove',
+        event: 'onHover' | 'onUnhover' | 'onClick' | 'onUp' | 'onDown' | 'onMove' | 'onScroll',
         originalEvent: EventTypes | null
     ) {
         const target = this.hoveringObject;
@@ -613,13 +525,13 @@
         rayHit: RayHit,
         hitTestResult: XRHitTestResult | null,
         doClick: boolean,
+        doScroll: boolean,
         originalEvent: EventTypes | null
     ) {
         /* Old API version does not return null for objects[0] if no hit */
         const hit = !this.hoveringReality && rayHit.hitCount > 0 ? rayHit.objects[0] : null;
         if (hit) {
             if (!this.hoveringObject || !this.hoveringObject.equals(hit)) {
->>>>>>> 3324d598
                 /* Unhover previous, if exists */
                 if (this.hoveringObject) {
                     this.notify('onUnhover', originalEvent);
@@ -648,6 +560,9 @@
 
             /* onClick for object */
             if (doClick) this.notify('onClick', originalEvent);
+
+            /* onScroll for object */
+            if (doScroll) this.notify('onScroll', originalEvent);
         } else if (this.hoveringReality) {
             /* onDown/onUp for hit test */
             if (this._isDown !== this._lastIsDown) {
@@ -661,6 +576,14 @@
             /* onClick for hit test */
             if (doClick)
                 this.hitTestTarget.onClick.notify(
+                    hitTestResult,
+                    this,
+                    originalEvent ?? undefined
+                );
+
+            /* onScroll for hit test */
+            if (doScroll)
+                this.hitTestTarget.onScroll.notify(
                     hitTestResult,
                     this,
                     originalEvent ?? undefined
@@ -696,22 +619,6 @@
                 );
                 this._lastCursorPosOnTarget.set(this.cursorPos);
             }
-<<<<<<< HEAD
-
-            /* Scroll */
-            if (doScroll) {
-                if (cursorTarget) cursorTarget.onScroll.notify(this.hoveringObject, this);
-                this.globalTarget!.onScroll.notify(this.hoveringObject, this);
-            }
-        } else if (this.hoveringObject && rayHit.hitCount == 0) {
-            const cursorTarget = this.hoveringObject.getComponent(CursorTarget);
-            if (cursorTarget) cursorTarget.onUnhover.notify(this.hoveringObject, this);
-            this.globalTarget!.onUnhover.notify(this.hoveringObject, this);
-            this.hoveringObject = null;
-            this.hoveringObjectTarget = null;
-            if (this.styleCursor) this.engine.canvas!.style.cursor = 'default';
-=======
->>>>>>> 3324d598
         }
 
         this._lastIsDown = this._isDown;
@@ -733,16 +640,28 @@
         s.addEventListener('selectstart', onSelectStart);
         const onSelectEnd = this.onSelectEnd.bind(this);
         s.addEventListener('selectend', onSelectEnd);
+        const onInputSourcesChange = this.onInputSourcesChange.bind(this);
+        s.addEventListener('inputsourceschange', onInputSourcesChange);
 
         this._onDeactivateCallbacks.push(() => {
+            this.changeXRInputSource(null);
+
             if (!this.engine.xrSession) return;
             s.removeEventListener('select', onSelect);
             s.removeEventListener('selectstart', onSelectStart);
             s.removeEventListener('selectend', onSelectEnd);
+            s.removeEventListener('inputsourceschange', onInputSourcesChange);
         });
 
         /* After AR session was entered, the projection matrix changed */
         this._onViewportResize();
+
+        /* Get initial list of XR inputs */
+        for (const source of s.inputSources) {
+            if (source.handedness === this.handedness) {
+                this.changeXRInputSource(source);
+            }
+        }
     }
 
     onDeactivate() {
@@ -765,11 +684,7 @@
     /** 'select' event listener */
     onSelect(e: XRInputSourceEvent) {
         if (e.inputSource.handedness != this.handedness) return;
-<<<<<<< HEAD
-        this.doUpdate(true, false);
-=======
         this.rayCast(e, e.frame, true);
->>>>>>> 3324d598
     }
 
     /** 'selectstart' event listener */
@@ -794,85 +709,39 @@
     onPointerMove(e: PointerEvent) {
         /* Don't care about secondary pointers */
         if (!e.isPrimary) return;
-<<<<<<< HEAD
-        const bounds = this.engine.canvas!.getBoundingClientRect();
-        const rayHit = this.updateMousePos(
-            e.clientX,
-            e.clientY,
-            bounds.width,
-            bounds.height
-        );
-
-        this.hoverBehaviour(rayHit, false, false);
-=======
         this.updateMousePos(e);
 
         this.rayCast(e, null);
->>>>>>> 3324d598
     }
 
     /** 'click' event listener */
     onClick(e: MouseEvent) {
-<<<<<<< HEAD
-        const bounds = this.engine.canvas!.getBoundingClientRect();
-        const rayHit = this.updateMousePos(
-            e.clientX,
-            e.clientY,
-            bounds.width,
-            bounds.height
-        );
-        this.hoverBehaviour(rayHit, true, false);
-=======
         this.updateMousePos(e);
         this.rayCast(e, null, true);
->>>>>>> 3324d598
     }
 
     /** 'pointerdown' event listener */
     onPointerDown(e: PointerEvent) {
         /* Don't care about secondary pointers or non-left clicks */
         if (!e.isPrimary || e.button !== 0) return;
-<<<<<<< HEAD
-        const bounds = this.engine.canvas!.getBoundingClientRect();
-        const rayHit = this.updateMousePos(
-            e.clientX,
-            e.clientY,
-            bounds.width,
-            bounds.height
-        );
-        this.isDown = true;
-
-        this.hoverBehaviour(rayHit, false, false);
-=======
         this.updateMousePos(e);
         this._isDown = true;
 
         this.rayCast(e);
->>>>>>> 3324d598
     }
 
     /** 'pointerup' event listener */
     onPointerUp(e: PointerEvent) {
         /* Don't care about secondary pointers or non-left clicks */
         if (!e.isPrimary || e.button !== 0) return;
-<<<<<<< HEAD
-        const bounds = this.engine.canvas!.getBoundingClientRect();
-        const rayHit = this.updateMousePos(
-            e.clientX,
-            e.clientY,
-            bounds.width,
-            bounds.height
-        );
-        this.isDown = false;
-
-        this.hoverBehaviour(rayHit, false, false);
+        this.updateMousePos(e);
+        this._isDown = false;
+
+        this.rayCast(e);
     }
 
     /** 'wheel' event listener */
     onWheel(e: WheelEvent) {
-        const bounds = this.engine.canvas!.getBoundingClientRect();
-        const rayHit = this.updateMousePos(e.clientX, e.clientY, bounds.width, bounds.height);
-
         let deltaX = e.deltaX;
         let deltaY = e.deltaY;
 
@@ -894,13 +763,7 @@
         this._scrollDeltaX = deltaX;
         this._scrollDeltaY = deltaY;
 
-        this.hoverBehaviour(rayHit, false, true);
-=======
-        this.updateMousePos(e);
-        this._isDown = false;
-
-        this.rayCast(e);
->>>>>>> 3324d598
+        this.rayCast(e, null, false, true);
     }
 
     /**
@@ -930,7 +793,8 @@
     private rayCast(
         originalEvent: EventTypes | null,
         frame: XRFrame | null = null,
-        doClick = false
+        doClick = false,
+        doScroll = false,
     ) {
         const rayHit =
             this.rayCastMode == 0
@@ -973,7 +837,15 @@
             this.cursorPos.fill(0);
         }
 
-<<<<<<< HEAD
+        if (hoveringReality && !this.hoveringReality) {
+            this.hitTestTarget.onHover.notify(hitTestResult, this);
+        } else if (!hoveringReality && this.hoveringReality) {
+            this.hitTestTarget.onUnhover.notify(hitTestResult, this);
+        }
+        this.hoveringReality = hoveringReality;
+
+        this.hoverBehaviour(rayHit, hitTestResult, doClick, originalEvent);
+
         return rayHit;
     }
 
@@ -990,24 +862,4 @@
     get scrollDeltaY() {
         return this._scrollDeltaY;
     }
-
-    onDeactivate() {
-        this._setCursorVisibility(false);
-        if (this.hoveringObject) {
-            const target = this.hoveringObject.getComponent(CursorTarget);
-            if (target) target.onUnhover.notify(this.hoveringObject, this);
-            this.globalTarget!.onUnhover.notify(this.hoveringObject, this);
-=======
-        if (hoveringReality && !this.hoveringReality) {
-            this.hitTestTarget.onHover.notify(hitTestResult, this);
-        } else if (!hoveringReality && this.hoveringReality) {
-            this.hitTestTarget.onUnhover.notify(hitTestResult, this);
->>>>>>> 3324d598
-        }
-        this.hoveringReality = hoveringReality;
-
-        this.hoverBehaviour(rayHit, hitTestResult, doClick, originalEvent);
-
-        return rayHit;
-    }
 }